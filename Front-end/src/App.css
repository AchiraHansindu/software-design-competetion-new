--- conflicted
+++ resolved
@@ -35,23 +35,6 @@
   to {
     transform: rotate(360deg);
   }
-}
-
-<<<<<<< HEAD
-/* InsppectionHeader formattings */
-.soft-chip {
-  background: #f6f7fb;             /* gentle gray/indigo tint */
-  border: 1px solid #eceff5;
-}
-
-.soft-icon {
-  background: #f6f7fb;
-  border: 1px solid #eceff5;
-}
-
-.back-btn {
-  background: #eef0f6;
-  border: 1px solid #e3e7f1;
 }
 
 /* InsppectionHeader formattings */
@@ -108,7 +91,7 @@
   height: 42px;
   background: #eef1f9;
   border: 1px solid #e5e9f4;
-=======
+
 /* Kebab (3-dots) button */
 .kebab-toggle {
   width: 15px;
@@ -147,5 +130,4 @@
 .kebab-menu .dropdown-item.text-danger:hover {
   background: #fff1f2;
   color: #dc2626;
->>>>>>> 4b8edd72
 }