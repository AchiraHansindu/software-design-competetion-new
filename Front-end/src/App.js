--- conflicted
+++ resolved
@@ -3,11 +3,8 @@
 import AppLayout from './layouts/AppLayout';
 import TransformersPage from './pages/TransformersPage';
 import SettingsPage from "./pages/settingsPage";
-<<<<<<< HEAD
-=======
 import UploadPage from './pages/uploadPage';
 
->>>>>>> 0af10007
 
 export default function App() {
   return (
